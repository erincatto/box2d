--- conflicted
+++ resolved
@@ -1,1342 +1,1339 @@
-/*
-* Copyright (c) 2006-2011 Erin Catto http://www.box2d.org
-*
-* This software is provided 'as-is', without any express or implied
-* warranty.  In no event will the authors be held liable for any damages
-* arising from the use of this software.
-* Permission is granted to anyone to use this software for any purpose,
-* including commercial applications, and to alter it and redistribute it
-* freely, subject to the following restrictions:
-* 1. The origin of this software must not be misrepresented; you must not
-* claim that you wrote the original software. If you use this software
-* in a product, an acknowledgment in the product documentation would be
-* appreciated but is not required.
-* 2. Altered source versions must be plainly marked as such, and must not be
-* misrepresented as being the original software.
-* 3. This notice may not be removed or altered from any source distribution.
-*/
-
-#include <Box2D/Dynamics/b2World.h>
-#include <Box2D/Dynamics/b2Body.h>
-#include <Box2D/Dynamics/b2Fixture.h>
-#include <Box2D/Dynamics/b2Island.h>
-#include <Box2D/Dynamics/Joints/b2PulleyJoint.h>
-#include <Box2D/Dynamics/Contacts/b2Contact.h>
-#include <Box2D/Dynamics/Contacts/b2ContactSolver.h>
-#include <Box2D/Collision/b2Collision.h>
-#include <Box2D/Collision/b2BroadPhase.h>
-#include <Box2D/Collision/Shapes/b2CircleShape.h>
-#include <Box2D/Collision/Shapes/b2EdgeShape.h>
-#include <Box2D/Collision/Shapes/b2ChainShape.h>
-#include <Box2D/Collision/Shapes/b2PolygonShape.h>
-#include <Box2D/Collision/b2TimeOfImpact.h>
-#include <Box2D/Common/b2Draw.h>
-#include <Box2D/Common/b2Timer.h>
-#include <new>
-
-b2World::b2World(const b2Vec2& gravity)
-{
-	m_destructionListener = NULL;
-	g_debugDraw = NULL;
-
-	m_bodyList = NULL;
-	m_jointList = NULL;
-
-	m_bodyCount = 0;
-	m_jointCount = 0;
-
-	m_warmStarting = true;
-	m_continuousPhysics = true;
-	m_subStepping = false;
-
-	m_stepComplete = true;
-
-	m_allowSleep = true;
-	m_gravity = gravity;
-
-	m_flags = e_clearForces;
-
-	m_inv_dt0 = 0.0f;
-
-	m_contactManager.m_allocator = &m_blockAllocator;
-
-	memset(&m_profile, 0, sizeof(b2Profile));
-}
-
-b2World::~b2World()
-{
-	// Some shapes allocate using b2Alloc.
-	b2Body* b = m_bodyList;
-	while (b)
-	{
-		b2Body* bNext = b->m_next;
-
-		b2Fixture* f = b->m_fixtureList;
-		while (f)
-		{
-			b2Fixture* fNext = f->m_next;
-			f->m_proxyCount = 0;
-			f->Destroy(&m_blockAllocator);
-			f = fNext;
-		}
-
-		b = bNext;
-	}
-}
-
-void b2World::SetDestructionListener(b2DestructionListener* listener)
-{
-	m_destructionListener = listener;
-}
-
-void b2World::SetContactFilter(b2ContactFilter* filter)
-{
-	m_contactManager.m_contactFilter = filter;
-}
-
-void b2World::SetContactListener(b2ContactListener* listener)
-{
-	m_contactManager.m_contactListener = listener;
-}
-
-void b2World::SetDebugDraw(b2Draw* debugDraw)
-{
-	g_debugDraw = debugDraw;
-}
-
-b2Body* b2World::CreateBody(const b2BodyDef* def)
-{
-	b2Assert(IsLocked() == false);
-	if (IsLocked())
-	{
-		return NULL;
-	}
-
-	void* mem = m_blockAllocator.Allocate(sizeof(b2Body));
-	b2Body* b = new (mem) b2Body(def, this);
-
-	// Add to world doubly linked list.
-	b->m_prev = NULL;
-	b->m_next = m_bodyList;
-	if (m_bodyList)
-	{
-		m_bodyList->m_prev = b;
-	}
-	m_bodyList = b;
-	++m_bodyCount;
-
-	return b;
-}
-
-void b2World::DestroyBody(b2Body* b)
-{
-	b2Assert(m_bodyCount > 0);
-	b2Assert(IsLocked() == false);
-	if (IsLocked())
-	{
-		return;
-	}
-
-	// Delete the attached joints.
-	b2JointEdge* je = b->m_jointList;
-	while (je)
-	{
-		b2JointEdge* je0 = je;
-		je = je->next;
-
-		if (m_destructionListener)
-		{
-			m_destructionListener->SayGoodbye(je0->joint);
-		}
-
-		DestroyJoint(je0->joint);
-
-		b->m_jointList = je;
-	}
-	b->m_jointList = NULL;
-
-	// Delete the attached contacts.
-	b2ContactEdge* ce = b->m_contactList;
-	while (ce)
-	{
-		b2ContactEdge* ce0 = ce;
-		ce = ce->next;
-		m_contactManager.Destroy(ce0->contact);
-	}
-	b->m_contactList = NULL;
-
-	// Delete the attached fixtures. This destroys broad-phase proxies.
-	b2Fixture* f = b->m_fixtureList;
-	while (f)
-	{
-		b2Fixture* f0 = f;
-		f = f->m_next;
-
-		if (m_destructionListener)
-		{
-			m_destructionListener->SayGoodbye(f0);
-		}
-
-		f0->DestroyProxies(&m_contactManager.m_broadPhase);
-		f0->Destroy(&m_blockAllocator);
-		f0->~b2Fixture();
-		m_blockAllocator.Free(f0, sizeof(b2Fixture));
-
-		b->m_fixtureList = f;
-		b->m_fixtureCount -= 1;
-	}
-	b->m_fixtureList = NULL;
-	b->m_fixtureCount = 0;
-
-	// Remove world body list.
-	if (b->m_prev)
-	{
-		b->m_prev->m_next = b->m_next;
-	}
-
-	if (b->m_next)
-	{
-		b->m_next->m_prev = b->m_prev;
-	}
-
-	if (b == m_bodyList)
-	{
-		m_bodyList = b->m_next;
-	}
-
-	--m_bodyCount;
-	b->~b2Body();
-	m_blockAllocator.Free(b, sizeof(b2Body));
-}
-
-b2Joint* b2World::CreateJoint(const b2JointDef* def)
-{
-	b2Assert(IsLocked() == false);
-	if (IsLocked())
-	{
-		return NULL;
-	}
-
-	b2Joint* j = b2Joint::Create(def, &m_blockAllocator);
-
-	// Connect to the world list.
-	j->m_prev = NULL;
-	j->m_next = m_jointList;
-	if (m_jointList)
-	{
-		m_jointList->m_prev = j;
-	}
-	m_jointList = j;
-	++m_jointCount;
-
-	// Connect to the bodies' doubly linked lists.
-	j->m_edgeA.joint = j;
-	j->m_edgeA.other = j->m_bodyB;
-	j->m_edgeA.prev = NULL;
-	j->m_edgeA.next = j->m_bodyA->m_jointList;
-	if (j->m_bodyA->m_jointList) j->m_bodyA->m_jointList->prev = &j->m_edgeA;
-	j->m_bodyA->m_jointList = &j->m_edgeA;
-
-	j->m_edgeB.joint = j;
-	j->m_edgeB.other = j->m_bodyA;
-	j->m_edgeB.prev = NULL;
-	j->m_edgeB.next = j->m_bodyB->m_jointList;
-	if (j->m_bodyB->m_jointList) j->m_bodyB->m_jointList->prev = &j->m_edgeB;
-	j->m_bodyB->m_jointList = &j->m_edgeB;
-
-	b2Body* bodyA = def->bodyA;
-	b2Body* bodyB = def->bodyB;
-
-	// If the joint prevents collisions, then flag any contacts for filtering.
-	if (def->collideConnected == false)
-	{
-		b2ContactEdge* edge = bodyB->GetContactList();
-		while (edge)
-		{
-			if (edge->other == bodyA)
-			{
-				// Flag the contact for filtering at the next time step (where either
-				// body is awake).
-				edge->contact->FlagForFiltering();
-			}
-
-			edge = edge->next;
-		}
-	}
-
-	// Note: creating a joint doesn't wake the bodies.
-
-	return j;
-}
-
-void b2World::DestroyJoint(b2Joint* j)
-{
-	b2Assert(IsLocked() == false);
-	if (IsLocked())
-	{
-		return;
-	}
-
-	bool collideConnected = j->m_collideConnected;
-
-	// Remove from the doubly linked list.
-	if (j->m_prev)
-	{
-		j->m_prev->m_next = j->m_next;
-	}
-
-	if (j->m_next)
-	{
-		j->m_next->m_prev = j->m_prev;
-	}
-
-	if (j == m_jointList)
-	{
-		m_jointList = j->m_next;
-	}
-
-	// Disconnect from island graph.
-	b2Body* bodyA = j->m_bodyA;
-	b2Body* bodyB = j->m_bodyB;
-
-	// Wake up connected bodies.
-	bodyA->SetAwake(true);
-	bodyB->SetAwake(true);
-
-	// Remove from body 1.
-	if (j->m_edgeA.prev)
-	{
-		j->m_edgeA.prev->next = j->m_edgeA.next;
-	}
-
-	if (j->m_edgeA.next)
-	{
-		j->m_edgeA.next->prev = j->m_edgeA.prev;
-	}
-
-	if (&j->m_edgeA == bodyA->m_jointList)
-	{
-		bodyA->m_jointList = j->m_edgeA.next;
-	}
-
-	j->m_edgeA.prev = NULL;
-	j->m_edgeA.next = NULL;
-
-	// Remove from body 2
-	if (j->m_edgeB.prev)
-	{
-		j->m_edgeB.prev->next = j->m_edgeB.next;
-	}
-
-	if (j->m_edgeB.next)
-	{
-		j->m_edgeB.next->prev = j->m_edgeB.prev;
-	}
-
-	if (&j->m_edgeB == bodyB->m_jointList)
-	{
-		bodyB->m_jointList = j->m_edgeB.next;
-	}
-
-	j->m_edgeB.prev = NULL;
-	j->m_edgeB.next = NULL;
-
-	b2Joint::Destroy(j, &m_blockAllocator);
-
-	b2Assert(m_jointCount > 0);
-	--m_jointCount;
-
-	// If the joint prevents collisions, then flag any contacts for filtering.
-	if (collideConnected == false)
-	{
-		b2ContactEdge* edge = bodyB->GetContactList();
-		while (edge)
-		{
-			if (edge->other == bodyA)
-			{
-				// Flag the contact for filtering at the next time step (where either
-				// body is awake).
-				edge->contact->FlagForFiltering();
-			}
-
-			edge = edge->next;
-		}
-	}
-}
-
-//
-void b2World::SetAllowSleeping(bool flag)
-{
-	if (flag == m_allowSleep)
-	{
-		return;
-	}
-
-	m_allowSleep = flag;
-	if (m_allowSleep == false)
-	{
-		for (b2Body* b = m_bodyList; b; b = b->m_next)
-		{
-			b->SetAwake(true);
-		}
-	}
-}
-
-// Find islands, integrate and solve constraints, solve position constraints
-void b2World::Solve(const b2TimeStep& step)
-{
-	m_profile.solveInit = 0.0f;
-	m_profile.solveVelocity = 0.0f;
-	m_profile.solvePosition = 0.0f;
-
-	// Size the island for the worst case.
-	b2Island island(m_bodyCount,
-					m_contactManager.m_contactCount,
-					m_jointCount,
-					&m_stackAllocator,
-					m_contactManager.m_contactListener);
-
-	// Clear all the island flags.
-	for (b2Body* b = m_bodyList; b; b = b->m_next)
-	{
-		b->m_flags &= ~b2Body::e_islandFlag;
-	}
-	for (b2Contact* c = m_contactManager.m_contactList; c; c = c->m_next)
-	{
-		c->m_flags &= ~b2Contact::e_islandFlag;
-	}
-	for (b2Joint* j = m_jointList; j; j = j->m_next)
-	{
-		j->m_islandFlag = false;
-	}
-
-	// Build and simulate all awake islands.
-	int32 stackSize = m_bodyCount;
-	b2Body** stack = (b2Body**)m_stackAllocator.Allocate(stackSize * sizeof(b2Body*));
-	for (b2Body* seed = m_bodyList; seed; seed = seed->m_next)
-	{
-		if (seed->m_flags & b2Body::e_islandFlag)
-		{
-			continue;
-		}
-
-		if (seed->IsAwake() == false || seed->IsActive() == false)
-		{
-			continue;
-		}
-
-		// The seed can be dynamic or kinematic.
-		if (seed->GetType() == b2_staticBody)
-		{
-			continue;
-		}
-
-		// Reset island and stack.
-		island.Clear();
-		int32 stackCount = 0;
-		stack[stackCount++] = seed;
-		seed->m_flags |= b2Body::e_islandFlag;
-
-		// Perform a depth first search (DFS) on the constraint graph.
-		while (stackCount > 0)
-		{
-			// Grab the next body off the stack and add it to the island.
-			b2Body* b = stack[--stackCount];
-			b2Assert(b->IsActive() == true);
-			island.Add(b);
-
-			// Make sure the body is awake.
-			b->SetAwake(true);
-
-			// To keep islands as small as possible, we don't
-			// propagate islands across static bodies.
-			if (b->GetType() == b2_staticBody)
-			{
-				continue;
-			}
-
-			// Search all contacts connected to this body.
-			for (b2ContactEdge* ce = b->m_contactList; ce; ce = ce->next)
-			{
-				b2Contact* contact = ce->contact;
-
-				// Has this contact already been added to an island?
-				if (contact->m_flags & b2Contact::e_islandFlag)
-				{
-					continue;
-				}
-
-				// Is this contact solid and touching?
-				if (contact->IsEnabled() == false ||
-					contact->IsTouching() == false)
-				{
-					continue;
-				}
-
-				// Skip sensors.
-				bool sensorA = contact->m_fixtureA->m_isSensor;
-				bool sensorB = contact->m_fixtureB->m_isSensor;
-				if (sensorA || sensorB)
-				{
-					continue;
-				}
-
-				island.Add(contact);
-				contact->m_flags |= b2Contact::e_islandFlag;
-
-				b2Body* other = ce->other;
-
-				// Was the other body already added to this island?
-				if (other->m_flags & b2Body::e_islandFlag)
-				{
-					continue;
-				}
-
-				b2Assert(stackCount < stackSize);
-				stack[stackCount++] = other;
-				other->m_flags |= b2Body::e_islandFlag;
-			}
-
-			// Search all joints connect to this body.
-			for (b2JointEdge* je = b->m_jointList; je; je = je->next)
-			{
-				if (je->joint->m_islandFlag == true)
-				{
-					continue;
-				}
-
-				b2Body* other = je->other;
-
-				// Don't simulate joints connected to inactive bodies.
-				if (other->IsActive() == false)
-				{
-					continue;
-				}
-
-				island.Add(je->joint);
-				je->joint->m_islandFlag = true;
-
-				if (other->m_flags & b2Body::e_islandFlag)
-				{
-					continue;
-				}
-
-				b2Assert(stackCount < stackSize);
-				stack[stackCount++] = other;
-				other->m_flags |= b2Body::e_islandFlag;
-			}
-		}
-
-		b2Profile profile;
-		island.Solve(&profile, step, m_gravity, m_allowSleep);
-		m_profile.solveInit += profile.solveInit;
-		m_profile.solveVelocity += profile.solveVelocity;
-		m_profile.solvePosition += profile.solvePosition;
-
-		// Post solve cleanup.
-		for (int32 i = 0; i < island.m_bodyCount; ++i)
-		{
-			// Allow static bodies to participate in other islands.
-			b2Body* b = island.m_bodies[i];
-			if (b->GetType() == b2_staticBody)
-			{
-				b->m_flags &= ~b2Body::e_islandFlag;
-			}
-		}
-	}
-
-	m_stackAllocator.Free(stack);
-
-	{
-		b2Timer timer;
-		// Synchronize fixtures, check for out of range bodies.
-		for (b2Body* b = m_bodyList; b; b = b->GetNext())
-		{
-			// If a body was not in an island then it did not move.
-			if ((b->m_flags & b2Body::e_islandFlag) == 0)
-			{
-				continue;
-			}
-
-			if (b->GetType() == b2_staticBody)
-			{
-				continue;
-			}
-
-			// Update fixtures (for broad-phase).
-			b->SynchronizeFixtures();
-		}
-
-		// Look for new contacts.
-		m_contactManager.FindNewContacts();
-		m_profile.broadphase = timer.GetMilliseconds();
-	}
-}
-
-// Find TOI contacts and solve them.
-void b2World::SolveTOI(const b2TimeStep& step)
-{
-	b2Island island(2 * b2_maxTOIContacts, b2_maxTOIContacts, 0, &m_stackAllocator, m_contactManager.m_contactListener);
-
-	if (m_stepComplete)
-	{
-		for (b2Body* b = m_bodyList; b; b = b->m_next)
-		{
-			b->m_flags &= ~b2Body::e_islandFlag;
-			b->m_sweep.alpha0 = 0.0f;
-		}
-
-		for (b2Contact* c = m_contactManager.m_contactList; c; c = c->m_next)
-		{
-			// Invalidate TOI
-			c->m_flags &= ~(b2Contact::e_toiFlag | b2Contact::e_islandFlag);
-			c->m_toiCount = 0;
-			c->m_toi = 1.0f;
-		}
-	}
-
-	// Find TOI events and solve them.
-	for (;;)
-	{
-		// Find the first TOI.
-		b2Contact* minContact = NULL;
-		float32 minAlpha = 1.0f;
-
-		for (b2Contact* c = m_contactManager.m_contactList; c; c = c->m_next)
-		{
-			// Is this contact disabled?
-			if (c->IsEnabled() == false)
-			{
-				continue;
-			}
-
-			// Prevent excessive sub-stepping.
-			if (c->m_toiCount > b2_maxSubSteps)
-			{
-				continue;
-			}
-
-			float32 alpha = 1.0f;
-			if (c->m_flags & b2Contact::e_toiFlag)
-			{
-				// This contact has a valid cached TOI.
-				alpha = c->m_toi;
-			}
-			else
-			{
-				b2Fixture* fA = c->GetFixtureA();
-				b2Fixture* fB = c->GetFixtureB();
-
-				// Is there a sensor?
-				if (fA->IsSensor() || fB->IsSensor())
-				{
-					continue;
-				}
-
-				b2Body* bA = fA->GetBody();
-				b2Body* bB = fB->GetBody();
-
-				b2BodyType typeA = bA->m_type;
-				b2BodyType typeB = bB->m_type;
-<<<<<<< HEAD
-=======
-				b2Assert(typeA == b2_dynamicBody || typeB == b2_dynamicBody);
->>>>>>> 6a69ddbb
-
-				bool activeA = bA->IsAwake() && typeA != b2_staticBody;
-				bool activeB = bB->IsAwake() && typeB != b2_staticBody;
-
-				// Is at least one body active (awake and dynamic or kinematic)?
-				if (activeA == false && activeB == false)
-				{
-					continue;
-				}
-
-				bool collideA = bA->IsBullet() || typeA != b2_dynamicBody;
-				bool collideB = bB->IsBullet() || typeB != b2_dynamicBody;
-
-				// Are these two non-bullet dynamic bodies?
-				if (collideA == false && collideB == false)
-				{
-					continue;
-				}
-
-				// Compute the TOI for this contact.
-				// Put the sweeps onto the same time interval.
-				float32 alpha0 = bA->m_sweep.alpha0;
-
-				if (bA->m_sweep.alpha0 < bB->m_sweep.alpha0)
-				{
-					alpha0 = bB->m_sweep.alpha0;
-					bA->m_sweep.Advance(alpha0);
-				}
-				else if (bB->m_sweep.alpha0 < bA->m_sweep.alpha0)
-				{
-					alpha0 = bA->m_sweep.alpha0;
-					bB->m_sweep.Advance(alpha0);
-				}
-
-				b2Assert(alpha0 < 1.0f);
-
-				int32 indexA = c->GetChildIndexA();
-				int32 indexB = c->GetChildIndexB();
-
-				// Compute the time of impact in interval [0, minTOI]
-				b2TOIInput input;
-				input.proxyA.Set(fA->GetShape(), indexA);
-				input.proxyB.Set(fB->GetShape(), indexB);
-				input.sweepA = bA->m_sweep;
-				input.sweepB = bB->m_sweep;
-				input.tMax = 1.0f;
-
-				b2TOIOutput output;
-				b2TimeOfImpact(&output, &input);
-
-				// Beta is the fraction of the remaining portion of the .
-				float32 beta = output.t;
-				if (output.state == b2TOIOutput::e_touching)
-				{
-					alpha = b2Min(alpha0 + (1.0f - alpha0) * beta, 1.0f);
-				}
-				else
-				{
-					alpha = 1.0f;
-				}
-
-				c->m_toi = alpha;
-				c->m_flags |= b2Contact::e_toiFlag;
-			}
-
-			if (alpha < minAlpha)
-			{
-				// This is the minimum TOI found so far.
-				minContact = c;
-				minAlpha = alpha;
-			}
-		}
-
-		if (minContact == NULL || 1.0f - 10.0f * b2_epsilon < minAlpha)
-		{
-			// No more TOI events. Done!
-			m_stepComplete = true;
-			break;
-		}
-
-		// Advance the bodies to the TOI.
-		b2Fixture* fA = minContact->GetFixtureA();
-		b2Fixture* fB = minContact->GetFixtureB();
-		b2Body* bA = fA->GetBody();
-		b2Body* bB = fB->GetBody();
-
-		b2Sweep backup1 = bA->m_sweep;
-		b2Sweep backup2 = bB->m_sweep;
-
-		bA->Advance(minAlpha);
-		bB->Advance(minAlpha);
-
-		// The TOI contact likely has some new contact points.
-		minContact->Update(m_contactManager.m_contactListener);
-		minContact->m_flags &= ~b2Contact::e_toiFlag;
-		++minContact->m_toiCount;
-
-		// Is the contact solid?
-		if (minContact->IsEnabled() == false || minContact->IsTouching() == false)
-		{
-			// Restore the sweeps.
-			minContact->SetEnabled(false);
-			bA->m_sweep = backup1;
-			bB->m_sweep = backup2;
-			bA->SynchronizeTransform();
-			bB->SynchronizeTransform();
-			continue;
-		}
-
-		bA->SetAwake(true);
-		bB->SetAwake(true);
-
-		// Build the island
-		island.Clear();
-		island.Add(bA);
-		island.Add(bB);
-		island.Add(minContact);
-
-		bA->m_flags |= b2Body::e_islandFlag;
-		bB->m_flags |= b2Body::e_islandFlag;
-		minContact->m_flags |= b2Contact::e_islandFlag;
-
-		// Get contacts on bodyA and bodyB.
-		b2Body* bodies[2] = {bA, bB};
-		for (int32 i = 0; i < 2; ++i)
-		{
-			b2Body* body = bodies[i];
-			if (body->m_type == b2_dynamicBody)
-			{
-				for (b2ContactEdge* ce = body->m_contactList; ce; ce = ce->next)
-				{
-					if (island.m_bodyCount == island.m_bodyCapacity)
-					{
-						break;
-					}
-
-					if (island.m_contactCount == island.m_contactCapacity)
-					{
-						break;
-					}
-
-					b2Contact* contact = ce->contact;
-
-					// Has this contact already been added to the island?
-					if (contact->m_flags & b2Contact::e_islandFlag)
-					{
-						continue;
-					}
-
-					// Only add static, kinematic, or bullet bodies.
-					b2Body* other = ce->other;
-					if (other->m_type == b2_dynamicBody &&
-						body->IsBullet() == false && other->IsBullet() == false)
-					{
-						continue;
-					}
-
-					// Skip sensors.
-					bool sensorA = contact->m_fixtureA->m_isSensor;
-					bool sensorB = contact->m_fixtureB->m_isSensor;
-					if (sensorA || sensorB)
-					{
-						continue;
-					}
-
-					// Tentatively advance the body to the TOI.
-					b2Sweep backup = other->m_sweep;
-					if ((other->m_flags & b2Body::e_islandFlag) == 0)
-					{
-						other->Advance(minAlpha);
-					}
-
-					// Update the contact points
-					contact->Update(m_contactManager.m_contactListener);
-
-					// Was the contact disabled by the user?
-					if (contact->IsEnabled() == false)
-					{
-						other->m_sweep = backup;
-						other->SynchronizeTransform();
-						continue;
-					}
-
-					// Are there contact points?
-					if (contact->IsTouching() == false)
-					{
-						other->m_sweep = backup;
-						other->SynchronizeTransform();
-						continue;
-					}
-
-					// Add the contact to the island
-					contact->m_flags |= b2Contact::e_islandFlag;
-					island.Add(contact);
-
-					// Has the other body already been added to the island?
-					if (other->m_flags & b2Body::e_islandFlag)
-					{
-						continue;
-					}
-					
-					// Add the other body to the island.
-					other->m_flags |= b2Body::e_islandFlag;
-
-					if (other->m_type != b2_staticBody)
-					{
-						other->SetAwake(true);
-					}
-
-					island.Add(other);
-				}
-			}
-		}
-
-		b2TimeStep subStep;
-		subStep.dt = (1.0f - minAlpha) * step.dt;
-		subStep.inv_dt = 1.0f / subStep.dt;
-		subStep.dtRatio = 1.0f;
-		subStep.positionIterations = 20;
-		subStep.velocityIterations = step.velocityIterations;
-		subStep.warmStarting = false;
-		island.SolveTOI(subStep, bA->m_islandIndex, bB->m_islandIndex);
-
-		// Reset island flags and synchronize broad-phase proxies.
-		for (int32 i = 0; i < island.m_bodyCount; ++i)
-		{
-			b2Body* body = island.m_bodies[i];
-			body->m_flags &= ~b2Body::e_islandFlag;
-
-			if (body->m_type != b2_dynamicBody)
-			{
-				continue;
-			}
-
-			body->SynchronizeFixtures();
-
-			// Invalidate all contact TOIs on this displaced body.
-			for (b2ContactEdge* ce = body->m_contactList; ce; ce = ce->next)
-			{
-				ce->contact->m_flags &= ~(b2Contact::e_toiFlag | b2Contact::e_islandFlag);
-			}
-		}
-
-		// Commit fixture proxy movements to the broad-phase so that new contacts are created.
-		// Also, some contacts can be destroyed.
-		m_contactManager.FindNewContacts();
-
-		if (m_subStepping)
-		{
-			m_stepComplete = false;
-			break;
-		}
-	}
-}
-
-void b2World::Step(float32 dt, int32 velocityIterations, int32 positionIterations)
-{
-	b2Timer stepTimer;
-
-	// If new fixtures were added, we need to find the new contacts.
-	if (m_flags & e_newFixture)
-	{
-		m_contactManager.FindNewContacts();
-		m_flags &= ~e_newFixture;
-	}
-
-	m_flags |= e_locked;
-
-	b2TimeStep step;
-	step.dt = dt;
-	step.velocityIterations	= velocityIterations;
-	step.positionIterations = positionIterations;
-	if (dt > 0.0f)
-	{
-		step.inv_dt = 1.0f / dt;
-	}
-	else
-	{
-		step.inv_dt = 0.0f;
-	}
-
-	step.dtRatio = m_inv_dt0 * dt;
-
-	step.warmStarting = m_warmStarting;
-	
-	// Update contacts. This is where some contacts are destroyed.
-	{
-		b2Timer timer;
-		m_contactManager.Collide();
-		m_profile.collide = timer.GetMilliseconds();
-	}
-
-	// Integrate velocities, solve velocity constraints, and integrate positions.
-	if (m_stepComplete && step.dt > 0.0f)
-	{
-		b2Timer timer;
-		Solve(step);
-		m_profile.solve = timer.GetMilliseconds();
-	}
-
-	// Handle TOI events.
-	if (m_continuousPhysics && step.dt > 0.0f)
-	{
-		b2Timer timer;
-		SolveTOI(step);
-		m_profile.solveTOI = timer.GetMilliseconds();
-	}
-
-	if (step.dt > 0.0f)
-	{
-		m_inv_dt0 = step.inv_dt;
-	}
-
-	if (m_flags & e_clearForces)
-	{
-		ClearForces();
-	}
-
-	m_flags &= ~e_locked;
-
-	m_profile.step = stepTimer.GetMilliseconds();
-}
-
-void b2World::ClearForces()
-{
-	for (b2Body* body = m_bodyList; body; body = body->GetNext())
-	{
-		body->m_force.SetZero();
-		body->m_torque = 0.0f;
-	}
-}
-
-struct b2WorldQueryWrapper
-{
-	bool QueryCallback(int32 proxyId)
-	{
-		b2FixtureProxy* proxy = (b2FixtureProxy*)broadPhase->GetUserData(proxyId);
-		return callback->ReportFixture(proxy->fixture);
-	}
-
-	const b2BroadPhase* broadPhase;
-	b2QueryCallback* callback;
-};
-
-void b2World::QueryAABB(b2QueryCallback* callback, const b2AABB& aabb) const
-{
-	b2WorldQueryWrapper wrapper;
-	wrapper.broadPhase = &m_contactManager.m_broadPhase;
-	wrapper.callback = callback;
-	m_contactManager.m_broadPhase.Query(&wrapper, aabb);
-}
-
-struct b2WorldRayCastWrapper
-{
-	float32 RayCastCallback(const b2RayCastInput& input, int32 proxyId)
-	{
-		void* userData = broadPhase->GetUserData(proxyId);
-		b2FixtureProxy* proxy = (b2FixtureProxy*)userData;
-		b2Fixture* fixture = proxy->fixture;
-		int32 index = proxy->childIndex;
-		b2RayCastOutput output;
-		bool hit = fixture->RayCast(&output, input, index);
-
-		if (hit)
-		{
-			float32 fraction = output.fraction;
-			b2Vec2 point = (1.0f - fraction) * input.p1 + fraction * input.p2;
-			return callback->ReportFixture(fixture, point, output.normal, fraction);
-		}
-
-		return input.maxFraction;
-	}
-
-	const b2BroadPhase* broadPhase;
-	b2RayCastCallback* callback;
-};
-
-void b2World::RayCast(b2RayCastCallback* callback, const b2Vec2& point1, const b2Vec2& point2) const
-{
-	b2WorldRayCastWrapper wrapper;
-	wrapper.broadPhase = &m_contactManager.m_broadPhase;
-	wrapper.callback = callback;
-	b2RayCastInput input;
-	input.maxFraction = 1.0f;
-	input.p1 = point1;
-	input.p2 = point2;
-	m_contactManager.m_broadPhase.RayCast(&wrapper, input);
-}
-
-void b2World::DrawShape(b2Fixture* fixture, const b2Transform& xf, const b2Color& color)
-{
-	switch (fixture->GetType())
-	{
-	case b2Shape::e_circle:
-		{
-			b2CircleShape* circle = (b2CircleShape*)fixture->GetShape();
-
-			b2Vec2 center = b2Mul(xf, circle->m_p);
-			float32 radius = circle->m_radius;
-			b2Vec2 axis = b2Mul(xf.q, b2Vec2(1.0f, 0.0f));
-
-			g_debugDraw->DrawSolidCircle(center, radius, axis, color);
-		}
-		break;
-
-	case b2Shape::e_edge:
-		{
-			b2EdgeShape* edge = (b2EdgeShape*)fixture->GetShape();
-			b2Vec2 v1 = b2Mul(xf, edge->m_vertex1);
-			b2Vec2 v2 = b2Mul(xf, edge->m_vertex2);
-			g_debugDraw->DrawSegment(v1, v2, color);
-		}
-		break;
-
-	case b2Shape::e_chain:
-		{
-			b2ChainShape* chain = (b2ChainShape*)fixture->GetShape();
-			int32 count = chain->m_count;
-			const b2Vec2* vertices = chain->m_vertices;
-
-			b2Vec2 v1 = b2Mul(xf, vertices[0]);
-			for (int32 i = 1; i < count; ++i)
-			{
-				b2Vec2 v2 = b2Mul(xf, vertices[i]);
-				g_debugDraw->DrawSegment(v1, v2, color);
-				g_debugDraw->DrawCircle(v1, 0.05f, color);
-				v1 = v2;
-			}
-		}
-		break;
-
-	case b2Shape::e_polygon:
-		{
-			b2PolygonShape* poly = (b2PolygonShape*)fixture->GetShape();
-			int32 vertexCount = poly->m_count;
-			b2Assert(vertexCount <= b2_maxPolygonVertices);
-			b2Vec2 vertices[b2_maxPolygonVertices];
-
-			for (int32 i = 0; i < vertexCount; ++i)
-			{
-				vertices[i] = b2Mul(xf, poly->m_vertices[i]);
-			}
-
-			g_debugDraw->DrawSolidPolygon(vertices, vertexCount, color);
-		}
-		break;
-            
-    default:
-        break;
-	}
-}
-
-void b2World::DrawJoint(b2Joint* joint)
-{
-	b2Body* bodyA = joint->GetBodyA();
-	b2Body* bodyB = joint->GetBodyB();
-	const b2Transform& xf1 = bodyA->GetTransform();
-	const b2Transform& xf2 = bodyB->GetTransform();
-	b2Vec2 x1 = xf1.p;
-	b2Vec2 x2 = xf2.p;
-	b2Vec2 p1 = joint->GetAnchorA();
-	b2Vec2 p2 = joint->GetAnchorB();
-
-	b2Color color(0.5f, 0.8f, 0.8f);
-
-	switch (joint->GetType())
-	{
-	case e_distanceJoint:
-		g_debugDraw->DrawSegment(p1, p2, color);
-		break;
-
-	case e_pulleyJoint:
-		{
-			b2PulleyJoint* pulley = (b2PulleyJoint*)joint;
-			b2Vec2 s1 = pulley->GetGroundAnchorA();
-			b2Vec2 s2 = pulley->GetGroundAnchorB();
-			g_debugDraw->DrawSegment(s1, p1, color);
-			g_debugDraw->DrawSegment(s2, p2, color);
-			g_debugDraw->DrawSegment(s1, s2, color);
-		}
-		break;
-
-	case e_mouseJoint:
-		// don't draw this
-		break;
-
-	default:
-		g_debugDraw->DrawSegment(x1, p1, color);
-		g_debugDraw->DrawSegment(p1, p2, color);
-		g_debugDraw->DrawSegment(x2, p2, color);
-	}
-}
-
-void b2World::DrawDebugData()
-{
-	if (g_debugDraw == NULL)
-	{
-		return;
-	}
-
-	uint32 flags = g_debugDraw->GetFlags();
-
-	if (flags & b2Draw::e_shapeBit)
-	{
-		for (b2Body* b = m_bodyList; b; b = b->GetNext())
-		{
-			const b2Transform& xf = b->GetTransform();
-			for (b2Fixture* f = b->GetFixtureList(); f; f = f->GetNext())
-			{
-				if (b->IsActive() == false)
-				{
-					DrawShape(f, xf, b2Color(0.5f, 0.5f, 0.3f));
-				}
-				else if (b->GetType() == b2_staticBody)
-				{
-					DrawShape(f, xf, b2Color(0.5f, 0.9f, 0.5f));
-				}
-				else if (b->GetType() == b2_kinematicBody)
-				{
-					DrawShape(f, xf, b2Color(0.5f, 0.5f, 0.9f));
-				}
-				else if (b->IsAwake() == false)
-				{
-					DrawShape(f, xf, b2Color(0.6f, 0.6f, 0.6f));
-				}
-				else
-				{
-					DrawShape(f, xf, b2Color(0.9f, 0.7f, 0.7f));
-				}
-			}
-		}
-	}
-
-	if (flags & b2Draw::e_jointBit)
-	{
-		for (b2Joint* j = m_jointList; j; j = j->GetNext())
-		{
-			DrawJoint(j);
-		}
-	}
-
-	if (flags & b2Draw::e_pairBit)
-	{
-		b2Color color(0.3f, 0.9f, 0.9f);
-		for (b2Contact* c = m_contactManager.m_contactList; c; c = c->GetNext())
-		{
-			//b2Fixture* fixtureA = c->GetFixtureA();
-			//b2Fixture* fixtureB = c->GetFixtureB();
-
-			//b2Vec2 cA = fixtureA->GetAABB().GetCenter();
-			//b2Vec2 cB = fixtureB->GetAABB().GetCenter();
-
-			//g_debugDraw->DrawSegment(cA, cB, color);
-		}
-	}
-
-	if (flags & b2Draw::e_aabbBit)
-	{
-		b2Color color(0.9f, 0.3f, 0.9f);
-		b2BroadPhase* bp = &m_contactManager.m_broadPhase;
-
-		for (b2Body* b = m_bodyList; b; b = b->GetNext())
-		{
-			if (b->IsActive() == false)
-			{
-				continue;
-			}
-
-			for (b2Fixture* f = b->GetFixtureList(); f; f = f->GetNext())
-			{
-				for (int32 i = 0; i < f->m_proxyCount; ++i)
-				{
-					b2FixtureProxy* proxy = f->m_proxies + i;
-					b2AABB aabb = bp->GetFatAABB(proxy->proxyId);
-					b2Vec2 vs[4];
-					vs[0].Set(aabb.lowerBound.x, aabb.lowerBound.y);
-					vs[1].Set(aabb.upperBound.x, aabb.lowerBound.y);
-					vs[2].Set(aabb.upperBound.x, aabb.upperBound.y);
-					vs[3].Set(aabb.lowerBound.x, aabb.upperBound.y);
-
-					g_debugDraw->DrawPolygon(vs, 4, color);
-				}
-			}
-		}
-	}
-
-	if (flags & b2Draw::e_centerOfMassBit)
-	{
-		for (b2Body* b = m_bodyList; b; b = b->GetNext())
-		{
-			b2Transform xf = b->GetTransform();
-			xf.p = b->GetWorldCenter();
-			g_debugDraw->DrawTransform(xf);
-		}
-	}
-}
-
-int32 b2World::GetProxyCount() const
-{
-	return m_contactManager.m_broadPhase.GetProxyCount();
-}
-
-int32 b2World::GetTreeHeight() const
-{
-	return m_contactManager.m_broadPhase.GetTreeHeight();
-}
-
-int32 b2World::GetTreeBalance() const
-{
-	return m_contactManager.m_broadPhase.GetTreeBalance();
-}
-
-float32 b2World::GetTreeQuality() const
-{
-	return m_contactManager.m_broadPhase.GetTreeQuality();
-}
-
-void b2World::ShiftOrigin(const b2Vec2& newOrigin)
-{
-	b2Assert((m_flags & e_locked) == 0);
-	if ((m_flags & e_locked) == e_locked)
-	{
-		return;
-	}
-
-	for (b2Body* b = m_bodyList; b; b = b->m_next)
-	{
-		b->m_xf.p -= newOrigin;
-		b->m_sweep.c0 -= newOrigin;
-		b->m_sweep.c -= newOrigin;
-	}
-
-	for (b2Joint* j = m_jointList; j; j = j->m_next)
-	{
-		j->ShiftOrigin(newOrigin);
-	}
-
-	m_contactManager.m_broadPhase.ShiftOrigin(newOrigin);
-}
-
-void b2World::Dump()
-{
-	if ((m_flags & e_locked) == e_locked)
-	{
-		return;
-	}
-
-	b2Log("b2Vec2 g(%.15lef, %.15lef);\n", m_gravity.x, m_gravity.y);
-	b2Log("m_world->SetGravity(g);\n");
-
-	b2Log("b2Body** bodies = (b2Body**)b2Alloc(%d * sizeof(b2Body*));\n", m_bodyCount);
-	b2Log("b2Joint** joints = (b2Joint**)b2Alloc(%d * sizeof(b2Joint*));\n", m_jointCount);
-	int32 i = 0;
-	for (b2Body* b = m_bodyList; b; b = b->m_next)
-	{
-		b->m_islandIndex = i;
-		b->Dump();
-		++i;
-	}
-
-	i = 0;
-	for (b2Joint* j = m_jointList; j; j = j->m_next)
-	{
-		j->m_index = i;
-		++i;
-	}
-
-	// First pass on joints, skip gear joints.
-	for (b2Joint* j = m_jointList; j; j = j->m_next)
-	{
-		if (j->m_type == e_gearJoint)
-		{
-			continue;
-		}
-
-		b2Log("{\n");
-		j->Dump();
-		b2Log("}\n");
-	}
-
-	// Second pass on joints, only gear joints.
-	for (b2Joint* j = m_jointList; j; j = j->m_next)
-	{
-		if (j->m_type != e_gearJoint)
-		{
-			continue;
-		}
-
-		b2Log("{\n");
-		j->Dump();
-		b2Log("}\n");
-	}
-
-	b2Log("b2Free(joints);\n");
-	b2Log("b2Free(bodies);\n");
-	b2Log("joints = NULL;\n");
-	b2Log("bodies = NULL;\n");
-}
+/*
+* Copyright (c) 2006-2011 Erin Catto http://www.box2d.org
+*
+* This software is provided 'as-is', without any express or implied
+* warranty.  In no event will the authors be held liable for any damages
+* arising from the use of this software.
+* Permission is granted to anyone to use this software for any purpose,
+* including commercial applications, and to alter it and redistribute it
+* freely, subject to the following restrictions:
+* 1. The origin of this software must not be misrepresented; you must not
+* claim that you wrote the original software. If you use this software
+* in a product, an acknowledgment in the product documentation would be
+* appreciated but is not required.
+* 2. Altered source versions must be plainly marked as such, and must not be
+* misrepresented as being the original software.
+* 3. This notice may not be removed or altered from any source distribution.
+*/
+
+#include <Box2D/Dynamics/b2World.h>
+#include <Box2D/Dynamics/b2Body.h>
+#include <Box2D/Dynamics/b2Fixture.h>
+#include <Box2D/Dynamics/b2Island.h>
+#include <Box2D/Dynamics/Joints/b2PulleyJoint.h>
+#include <Box2D/Dynamics/Contacts/b2Contact.h>
+#include <Box2D/Dynamics/Contacts/b2ContactSolver.h>
+#include <Box2D/Collision/b2Collision.h>
+#include <Box2D/Collision/b2BroadPhase.h>
+#include <Box2D/Collision/Shapes/b2CircleShape.h>
+#include <Box2D/Collision/Shapes/b2EdgeShape.h>
+#include <Box2D/Collision/Shapes/b2ChainShape.h>
+#include <Box2D/Collision/Shapes/b2PolygonShape.h>
+#include <Box2D/Collision/b2TimeOfImpact.h>
+#include <Box2D/Common/b2Draw.h>
+#include <Box2D/Common/b2Timer.h>
+#include <new>
+
+b2World::b2World(const b2Vec2& gravity)
+{
+	m_destructionListener = NULL;
+	g_debugDraw = NULL;
+
+	m_bodyList = NULL;
+	m_jointList = NULL;
+
+	m_bodyCount = 0;
+	m_jointCount = 0;
+
+	m_warmStarting = true;
+	m_continuousPhysics = true;
+	m_subStepping = false;
+
+	m_stepComplete = true;
+
+	m_allowSleep = true;
+	m_gravity = gravity;
+
+	m_flags = e_clearForces;
+
+	m_inv_dt0 = 0.0f;
+
+	m_contactManager.m_allocator = &m_blockAllocator;
+
+	memset(&m_profile, 0, sizeof(b2Profile));
+}
+
+b2World::~b2World()
+{
+	// Some shapes allocate using b2Alloc.
+	b2Body* b = m_bodyList;
+	while (b)
+	{
+		b2Body* bNext = b->m_next;
+
+		b2Fixture* f = b->m_fixtureList;
+		while (f)
+		{
+			b2Fixture* fNext = f->m_next;
+			f->m_proxyCount = 0;
+			f->Destroy(&m_blockAllocator);
+			f = fNext;
+		}
+
+		b = bNext;
+	}
+}
+
+void b2World::SetDestructionListener(b2DestructionListener* listener)
+{
+	m_destructionListener = listener;
+}
+
+void b2World::SetContactFilter(b2ContactFilter* filter)
+{
+	m_contactManager.m_contactFilter = filter;
+}
+
+void b2World::SetContactListener(b2ContactListener* listener)
+{
+	m_contactManager.m_contactListener = listener;
+}
+
+void b2World::SetDebugDraw(b2Draw* debugDraw)
+{
+	g_debugDraw = debugDraw;
+}
+
+b2Body* b2World::CreateBody(const b2BodyDef* def)
+{
+	b2Assert(IsLocked() == false);
+	if (IsLocked())
+	{
+		return NULL;
+	}
+
+	void* mem = m_blockAllocator.Allocate(sizeof(b2Body));
+	b2Body* b = new (mem) b2Body(def, this);
+
+	// Add to world doubly linked list.
+	b->m_prev = NULL;
+	b->m_next = m_bodyList;
+	if (m_bodyList)
+	{
+		m_bodyList->m_prev = b;
+	}
+	m_bodyList = b;
+	++m_bodyCount;
+
+	return b;
+}
+
+void b2World::DestroyBody(b2Body* b)
+{
+	b2Assert(m_bodyCount > 0);
+	b2Assert(IsLocked() == false);
+	if (IsLocked())
+	{
+		return;
+	}
+
+	// Delete the attached joints.
+	b2JointEdge* je = b->m_jointList;
+	while (je)
+	{
+		b2JointEdge* je0 = je;
+		je = je->next;
+
+		if (m_destructionListener)
+		{
+			m_destructionListener->SayGoodbye(je0->joint);
+		}
+
+		DestroyJoint(je0->joint);
+
+		b->m_jointList = je;
+	}
+	b->m_jointList = NULL;
+
+	// Delete the attached contacts.
+	b2ContactEdge* ce = b->m_contactList;
+	while (ce)
+	{
+		b2ContactEdge* ce0 = ce;
+		ce = ce->next;
+		m_contactManager.Destroy(ce0->contact);
+	}
+	b->m_contactList = NULL;
+
+	// Delete the attached fixtures. This destroys broad-phase proxies.
+	b2Fixture* f = b->m_fixtureList;
+	while (f)
+	{
+		b2Fixture* f0 = f;
+		f = f->m_next;
+
+		if (m_destructionListener)
+		{
+			m_destructionListener->SayGoodbye(f0);
+		}
+
+		f0->DestroyProxies(&m_contactManager.m_broadPhase);
+		f0->Destroy(&m_blockAllocator);
+		f0->~b2Fixture();
+		m_blockAllocator.Free(f0, sizeof(b2Fixture));
+
+		b->m_fixtureList = f;
+		b->m_fixtureCount -= 1;
+	}
+	b->m_fixtureList = NULL;
+	b->m_fixtureCount = 0;
+
+	// Remove world body list.
+	if (b->m_prev)
+	{
+		b->m_prev->m_next = b->m_next;
+	}
+
+	if (b->m_next)
+	{
+		b->m_next->m_prev = b->m_prev;
+	}
+
+	if (b == m_bodyList)
+	{
+		m_bodyList = b->m_next;
+	}
+
+	--m_bodyCount;
+	b->~b2Body();
+	m_blockAllocator.Free(b, sizeof(b2Body));
+}
+
+b2Joint* b2World::CreateJoint(const b2JointDef* def)
+{
+	b2Assert(IsLocked() == false);
+	if (IsLocked())
+	{
+		return NULL;
+	}
+
+	b2Joint* j = b2Joint::Create(def, &m_blockAllocator);
+
+	// Connect to the world list.
+	j->m_prev = NULL;
+	j->m_next = m_jointList;
+	if (m_jointList)
+	{
+		m_jointList->m_prev = j;
+	}
+	m_jointList = j;
+	++m_jointCount;
+
+	// Connect to the bodies' doubly linked lists.
+	j->m_edgeA.joint = j;
+	j->m_edgeA.other = j->m_bodyB;
+	j->m_edgeA.prev = NULL;
+	j->m_edgeA.next = j->m_bodyA->m_jointList;
+	if (j->m_bodyA->m_jointList) j->m_bodyA->m_jointList->prev = &j->m_edgeA;
+	j->m_bodyA->m_jointList = &j->m_edgeA;
+
+	j->m_edgeB.joint = j;
+	j->m_edgeB.other = j->m_bodyA;
+	j->m_edgeB.prev = NULL;
+	j->m_edgeB.next = j->m_bodyB->m_jointList;
+	if (j->m_bodyB->m_jointList) j->m_bodyB->m_jointList->prev = &j->m_edgeB;
+	j->m_bodyB->m_jointList = &j->m_edgeB;
+
+	b2Body* bodyA = def->bodyA;
+	b2Body* bodyB = def->bodyB;
+
+	// If the joint prevents collisions, then flag any contacts for filtering.
+	if (def->collideConnected == false)
+	{
+		b2ContactEdge* edge = bodyB->GetContactList();
+		while (edge)
+		{
+			if (edge->other == bodyA)
+			{
+				// Flag the contact for filtering at the next time step (where either
+				// body is awake).
+				edge->contact->FlagForFiltering();
+			}
+
+			edge = edge->next;
+		}
+	}
+
+	// Note: creating a joint doesn't wake the bodies.
+
+	return j;
+}
+
+void b2World::DestroyJoint(b2Joint* j)
+{
+	b2Assert(IsLocked() == false);
+	if (IsLocked())
+	{
+		return;
+	}
+
+	bool collideConnected = j->m_collideConnected;
+
+	// Remove from the doubly linked list.
+	if (j->m_prev)
+	{
+		j->m_prev->m_next = j->m_next;
+	}
+
+	if (j->m_next)
+	{
+		j->m_next->m_prev = j->m_prev;
+	}
+
+	if (j == m_jointList)
+	{
+		m_jointList = j->m_next;
+	}
+
+	// Disconnect from island graph.
+	b2Body* bodyA = j->m_bodyA;
+	b2Body* bodyB = j->m_bodyB;
+
+	// Wake up connected bodies.
+	bodyA->SetAwake(true);
+	bodyB->SetAwake(true);
+
+	// Remove from body 1.
+	if (j->m_edgeA.prev)
+	{
+		j->m_edgeA.prev->next = j->m_edgeA.next;
+	}
+
+	if (j->m_edgeA.next)
+	{
+		j->m_edgeA.next->prev = j->m_edgeA.prev;
+	}
+
+	if (&j->m_edgeA == bodyA->m_jointList)
+	{
+		bodyA->m_jointList = j->m_edgeA.next;
+	}
+
+	j->m_edgeA.prev = NULL;
+	j->m_edgeA.next = NULL;
+
+	// Remove from body 2
+	if (j->m_edgeB.prev)
+	{
+		j->m_edgeB.prev->next = j->m_edgeB.next;
+	}
+
+	if (j->m_edgeB.next)
+	{
+		j->m_edgeB.next->prev = j->m_edgeB.prev;
+	}
+
+	if (&j->m_edgeB == bodyB->m_jointList)
+	{
+		bodyB->m_jointList = j->m_edgeB.next;
+	}
+
+	j->m_edgeB.prev = NULL;
+	j->m_edgeB.next = NULL;
+
+	b2Joint::Destroy(j, &m_blockAllocator);
+
+	b2Assert(m_jointCount > 0);
+	--m_jointCount;
+
+	// If the joint prevents collisions, then flag any contacts for filtering.
+	if (collideConnected == false)
+	{
+		b2ContactEdge* edge = bodyB->GetContactList();
+		while (edge)
+		{
+			if (edge->other == bodyA)
+			{
+				// Flag the contact for filtering at the next time step (where either
+				// body is awake).
+				edge->contact->FlagForFiltering();
+			}
+
+			edge = edge->next;
+		}
+	}
+}
+
+//
+void b2World::SetAllowSleeping(bool flag)
+{
+	if (flag == m_allowSleep)
+	{
+		return;
+	}
+
+	m_allowSleep = flag;
+	if (m_allowSleep == false)
+	{
+		for (b2Body* b = m_bodyList; b; b = b->m_next)
+		{
+			b->SetAwake(true);
+		}
+	}
+}
+
+// Find islands, integrate and solve constraints, solve position constraints
+void b2World::Solve(const b2TimeStep& step)
+{
+	m_profile.solveInit = 0.0f;
+	m_profile.solveVelocity = 0.0f;
+	m_profile.solvePosition = 0.0f;
+
+	// Size the island for the worst case.
+	b2Island island(m_bodyCount,
+					m_contactManager.m_contactCount,
+					m_jointCount,
+					&m_stackAllocator,
+					m_contactManager.m_contactListener);
+
+	// Clear all the island flags.
+	for (b2Body* b = m_bodyList; b; b = b->m_next)
+	{
+		b->m_flags &= ~b2Body::e_islandFlag;
+	}
+	for (b2Contact* c = m_contactManager.m_contactList; c; c = c->m_next)
+	{
+		c->m_flags &= ~b2Contact::e_islandFlag;
+	}
+	for (b2Joint* j = m_jointList; j; j = j->m_next)
+	{
+		j->m_islandFlag = false;
+	}
+
+	// Build and simulate all awake islands.
+	int32 stackSize = m_bodyCount;
+	b2Body** stack = (b2Body**)m_stackAllocator.Allocate(stackSize * sizeof(b2Body*));
+	for (b2Body* seed = m_bodyList; seed; seed = seed->m_next)
+	{
+		if (seed->m_flags & b2Body::e_islandFlag)
+		{
+			continue;
+		}
+
+		if (seed->IsAwake() == false || seed->IsActive() == false)
+		{
+			continue;
+		}
+
+		// The seed can be dynamic or kinematic.
+		if (seed->GetType() == b2_staticBody)
+		{
+			continue;
+		}
+
+		// Reset island and stack.
+		island.Clear();
+		int32 stackCount = 0;
+		stack[stackCount++] = seed;
+		seed->m_flags |= b2Body::e_islandFlag;
+
+		// Perform a depth first search (DFS) on the constraint graph.
+		while (stackCount > 0)
+		{
+			// Grab the next body off the stack and add it to the island.
+			b2Body* b = stack[--stackCount];
+			b2Assert(b->IsActive() == true);
+			island.Add(b);
+
+			// Make sure the body is awake.
+			b->SetAwake(true);
+
+			// To keep islands as small as possible, we don't
+			// propagate islands across static bodies.
+			if (b->GetType() == b2_staticBody)
+			{
+				continue;
+			}
+
+			// Search all contacts connected to this body.
+			for (b2ContactEdge* ce = b->m_contactList; ce; ce = ce->next)
+			{
+				b2Contact* contact = ce->contact;
+
+				// Has this contact already been added to an island?
+				if (contact->m_flags & b2Contact::e_islandFlag)
+				{
+					continue;
+				}
+
+				// Is this contact solid and touching?
+				if (contact->IsEnabled() == false ||
+					contact->IsTouching() == false)
+				{
+					continue;
+				}
+
+				// Skip sensors.
+				bool sensorA = contact->m_fixtureA->m_isSensor;
+				bool sensorB = contact->m_fixtureB->m_isSensor;
+				if (sensorA || sensorB)
+				{
+					continue;
+				}
+
+				island.Add(contact);
+				contact->m_flags |= b2Contact::e_islandFlag;
+
+				b2Body* other = ce->other;
+
+				// Was the other body already added to this island?
+				if (other->m_flags & b2Body::e_islandFlag)
+				{
+					continue;
+				}
+
+				b2Assert(stackCount < stackSize);
+				stack[stackCount++] = other;
+				other->m_flags |= b2Body::e_islandFlag;
+			}
+
+			// Search all joints connect to this body.
+			for (b2JointEdge* je = b->m_jointList; je; je = je->next)
+			{
+				if (je->joint->m_islandFlag == true)
+				{
+					continue;
+				}
+
+				b2Body* other = je->other;
+
+				// Don't simulate joints connected to inactive bodies.
+				if (other->IsActive() == false)
+				{
+					continue;
+				}
+
+				island.Add(je->joint);
+				je->joint->m_islandFlag = true;
+
+				if (other->m_flags & b2Body::e_islandFlag)
+				{
+					continue;
+				}
+
+				b2Assert(stackCount < stackSize);
+				stack[stackCount++] = other;
+				other->m_flags |= b2Body::e_islandFlag;
+			}
+		}
+
+		b2Profile profile;
+		island.Solve(&profile, step, m_gravity, m_allowSleep);
+		m_profile.solveInit += profile.solveInit;
+		m_profile.solveVelocity += profile.solveVelocity;
+		m_profile.solvePosition += profile.solvePosition;
+
+		// Post solve cleanup.
+		for (int32 i = 0; i < island.m_bodyCount; ++i)
+		{
+			// Allow static bodies to participate in other islands.
+			b2Body* b = island.m_bodies[i];
+			if (b->GetType() == b2_staticBody)
+			{
+				b->m_flags &= ~b2Body::e_islandFlag;
+			}
+		}
+	}
+
+	m_stackAllocator.Free(stack);
+
+	{
+		b2Timer timer;
+		// Synchronize fixtures, check for out of range bodies.
+		for (b2Body* b = m_bodyList; b; b = b->GetNext())
+		{
+			// If a body was not in an island then it did not move.
+			if ((b->m_flags & b2Body::e_islandFlag) == 0)
+			{
+				continue;
+			}
+
+			if (b->GetType() == b2_staticBody)
+			{
+				continue;
+			}
+
+			// Update fixtures (for broad-phase).
+			b->SynchronizeFixtures();
+		}
+
+		// Look for new contacts.
+		m_contactManager.FindNewContacts();
+		m_profile.broadphase = timer.GetMilliseconds();
+	}
+}
+
+// Find TOI contacts and solve them.
+void b2World::SolveTOI(const b2TimeStep& step)
+{
+	b2Island island(2 * b2_maxTOIContacts, b2_maxTOIContacts, 0, &m_stackAllocator, m_contactManager.m_contactListener);
+
+	if (m_stepComplete)
+	{
+		for (b2Body* b = m_bodyList; b; b = b->m_next)
+		{
+			b->m_flags &= ~b2Body::e_islandFlag;
+			b->m_sweep.alpha0 = 0.0f;
+		}
+
+		for (b2Contact* c = m_contactManager.m_contactList; c; c = c->m_next)
+		{
+			// Invalidate TOI
+			c->m_flags &= ~(b2Contact::e_toiFlag | b2Contact::e_islandFlag);
+			c->m_toiCount = 0;
+			c->m_toi = 1.0f;
+		}
+	}
+
+	// Find TOI events and solve them.
+	for (;;)
+	{
+		// Find the first TOI.
+		b2Contact* minContact = NULL;
+		float32 minAlpha = 1.0f;
+
+		for (b2Contact* c = m_contactManager.m_contactList; c; c = c->m_next)
+		{
+			// Is this contact disabled?
+			if (c->IsEnabled() == false)
+			{
+				continue;
+			}
+
+			// Prevent excessive sub-stepping.
+			if (c->m_toiCount > b2_maxSubSteps)
+			{
+				continue;
+			}
+
+			float32 alpha = 1.0f;
+			if (c->m_flags & b2Contact::e_toiFlag)
+			{
+				// This contact has a valid cached TOI.
+				alpha = c->m_toi;
+			}
+			else
+			{
+				b2Fixture* fA = c->GetFixtureA();
+				b2Fixture* fB = c->GetFixtureB();
+
+				// Is there a sensor?
+				if (fA->IsSensor() || fB->IsSensor())
+				{
+					continue;
+				}
+
+				b2Body* bA = fA->GetBody();
+				b2Body* bB = fB->GetBody();
+
+				b2BodyType typeA = bA->m_type;
+				b2BodyType typeB = bB->m_type;
+				b2Assert(typeA == b2_dynamicBody || typeB == b2_dynamicBody);
+
+				bool activeA = bA->IsAwake() && typeA != b2_staticBody;
+				bool activeB = bB->IsAwake() && typeB != b2_staticBody;
+
+				// Is at least one body active (awake and dynamic or kinematic)?
+				if (activeA == false && activeB == false)
+				{
+					continue;
+				}
+
+				bool collideA = bA->IsBullet() || typeA != b2_dynamicBody;
+				bool collideB = bB->IsBullet() || typeB != b2_dynamicBody;
+
+				// Are these two non-bullet dynamic bodies?
+				if (collideA == false && collideB == false)
+				{
+					continue;
+				}
+
+				// Compute the TOI for this contact.
+				// Put the sweeps onto the same time interval.
+				float32 alpha0 = bA->m_sweep.alpha0;
+
+				if (bA->m_sweep.alpha0 < bB->m_sweep.alpha0)
+				{
+					alpha0 = bB->m_sweep.alpha0;
+					bA->m_sweep.Advance(alpha0);
+				}
+				else if (bB->m_sweep.alpha0 < bA->m_sweep.alpha0)
+				{
+					alpha0 = bA->m_sweep.alpha0;
+					bB->m_sweep.Advance(alpha0);
+				}
+
+				b2Assert(alpha0 < 1.0f);
+
+				int32 indexA = c->GetChildIndexA();
+				int32 indexB = c->GetChildIndexB();
+
+				// Compute the time of impact in interval [0, minTOI]
+				b2TOIInput input;
+				input.proxyA.Set(fA->GetShape(), indexA);
+				input.proxyB.Set(fB->GetShape(), indexB);
+				input.sweepA = bA->m_sweep;
+				input.sweepB = bB->m_sweep;
+				input.tMax = 1.0f;
+
+				b2TOIOutput output;
+				b2TimeOfImpact(&output, &input);
+
+				// Beta is the fraction of the remaining portion of the .
+				float32 beta = output.t;
+				if (output.state == b2TOIOutput::e_touching)
+				{
+					alpha = b2Min(alpha0 + (1.0f - alpha0) * beta, 1.0f);
+				}
+				else
+				{
+					alpha = 1.0f;
+				}
+
+				c->m_toi = alpha;
+				c->m_flags |= b2Contact::e_toiFlag;
+			}
+
+			if (alpha < minAlpha)
+			{
+				// This is the minimum TOI found so far.
+				minContact = c;
+				minAlpha = alpha;
+			}
+		}
+
+		if (minContact == NULL || 1.0f - 10.0f * b2_epsilon < minAlpha)
+		{
+			// No more TOI events. Done!
+			m_stepComplete = true;
+			break;
+		}
+
+		// Advance the bodies to the TOI.
+		b2Fixture* fA = minContact->GetFixtureA();
+		b2Fixture* fB = minContact->GetFixtureB();
+		b2Body* bA = fA->GetBody();
+		b2Body* bB = fB->GetBody();
+
+		b2Sweep backup1 = bA->m_sweep;
+		b2Sweep backup2 = bB->m_sweep;
+
+		bA->Advance(minAlpha);
+		bB->Advance(minAlpha);
+
+		// The TOI contact likely has some new contact points.
+		minContact->Update(m_contactManager.m_contactListener);
+		minContact->m_flags &= ~b2Contact::e_toiFlag;
+		++minContact->m_toiCount;
+
+		// Is the contact solid?
+		if (minContact->IsEnabled() == false || minContact->IsTouching() == false)
+		{
+			// Restore the sweeps.
+			minContact->SetEnabled(false);
+			bA->m_sweep = backup1;
+			bB->m_sweep = backup2;
+			bA->SynchronizeTransform();
+			bB->SynchronizeTransform();
+			continue;
+		}
+
+		bA->SetAwake(true);
+		bB->SetAwake(true);
+
+		// Build the island
+		island.Clear();
+		island.Add(bA);
+		island.Add(bB);
+		island.Add(minContact);
+
+		bA->m_flags |= b2Body::e_islandFlag;
+		bB->m_flags |= b2Body::e_islandFlag;
+		minContact->m_flags |= b2Contact::e_islandFlag;
+
+		// Get contacts on bodyA and bodyB.
+		b2Body* bodies[2] = {bA, bB};
+		for (int32 i = 0; i < 2; ++i)
+		{
+			b2Body* body = bodies[i];
+			if (body->m_type == b2_dynamicBody)
+			{
+				for (b2ContactEdge* ce = body->m_contactList; ce; ce = ce->next)
+				{
+					if (island.m_bodyCount == island.m_bodyCapacity)
+					{
+						break;
+					}
+
+					if (island.m_contactCount == island.m_contactCapacity)
+					{
+						break;
+					}
+
+					b2Contact* contact = ce->contact;
+
+					// Has this contact already been added to the island?
+					if (contact->m_flags & b2Contact::e_islandFlag)
+					{
+						continue;
+					}
+
+					// Only add static, kinematic, or bullet bodies.
+					b2Body* other = ce->other;
+					if (other->m_type == b2_dynamicBody &&
+						body->IsBullet() == false && other->IsBullet() == false)
+					{
+						continue;
+					}
+
+					// Skip sensors.
+					bool sensorA = contact->m_fixtureA->m_isSensor;
+					bool sensorB = contact->m_fixtureB->m_isSensor;
+					if (sensorA || sensorB)
+					{
+						continue;
+					}
+
+					// Tentatively advance the body to the TOI.
+					b2Sweep backup = other->m_sweep;
+					if ((other->m_flags & b2Body::e_islandFlag) == 0)
+					{
+						other->Advance(minAlpha);
+					}
+
+					// Update the contact points
+					contact->Update(m_contactManager.m_contactListener);
+
+					// Was the contact disabled by the user?
+					if (contact->IsEnabled() == false)
+					{
+						other->m_sweep = backup;
+						other->SynchronizeTransform();
+						continue;
+					}
+
+					// Are there contact points?
+					if (contact->IsTouching() == false)
+					{
+						other->m_sweep = backup;
+						other->SynchronizeTransform();
+						continue;
+					}
+
+					// Add the contact to the island
+					contact->m_flags |= b2Contact::e_islandFlag;
+					island.Add(contact);
+
+					// Has the other body already been added to the island?
+					if (other->m_flags & b2Body::e_islandFlag)
+					{
+						continue;
+					}
+					
+					// Add the other body to the island.
+					other->m_flags |= b2Body::e_islandFlag;
+
+					if (other->m_type != b2_staticBody)
+					{
+						other->SetAwake(true);
+					}
+
+					island.Add(other);
+				}
+			}
+		}
+
+		b2TimeStep subStep;
+		subStep.dt = (1.0f - minAlpha) * step.dt;
+		subStep.inv_dt = 1.0f / subStep.dt;
+		subStep.dtRatio = 1.0f;
+		subStep.positionIterations = 20;
+		subStep.velocityIterations = step.velocityIterations;
+		subStep.warmStarting = false;
+		island.SolveTOI(subStep, bA->m_islandIndex, bB->m_islandIndex);
+
+		// Reset island flags and synchronize broad-phase proxies.
+		for (int32 i = 0; i < island.m_bodyCount; ++i)
+		{
+			b2Body* body = island.m_bodies[i];
+			body->m_flags &= ~b2Body::e_islandFlag;
+
+			if (body->m_type != b2_dynamicBody)
+			{
+				continue;
+			}
+
+			body->SynchronizeFixtures();
+
+			// Invalidate all contact TOIs on this displaced body.
+			for (b2ContactEdge* ce = body->m_contactList; ce; ce = ce->next)
+			{
+				ce->contact->m_flags &= ~(b2Contact::e_toiFlag | b2Contact::e_islandFlag);
+			}
+		}
+
+		// Commit fixture proxy movements to the broad-phase so that new contacts are created.
+		// Also, some contacts can be destroyed.
+		m_contactManager.FindNewContacts();
+
+		if (m_subStepping)
+		{
+			m_stepComplete = false;
+			break;
+		}
+	}
+}
+
+void b2World::Step(float32 dt, int32 velocityIterations, int32 positionIterations)
+{
+	b2Timer stepTimer;
+
+	// If new fixtures were added, we need to find the new contacts.
+	if (m_flags & e_newFixture)
+	{
+		m_contactManager.FindNewContacts();
+		m_flags &= ~e_newFixture;
+	}
+
+	m_flags |= e_locked;
+
+	b2TimeStep step;
+	step.dt = dt;
+	step.velocityIterations	= velocityIterations;
+	step.positionIterations = positionIterations;
+	if (dt > 0.0f)
+	{
+		step.inv_dt = 1.0f / dt;
+	}
+	else
+	{
+		step.inv_dt = 0.0f;
+	}
+
+	step.dtRatio = m_inv_dt0 * dt;
+
+	step.warmStarting = m_warmStarting;
+	
+	// Update contacts. This is where some contacts are destroyed.
+	{
+		b2Timer timer;
+		m_contactManager.Collide();
+		m_profile.collide = timer.GetMilliseconds();
+	}
+
+	// Integrate velocities, solve velocity constraints, and integrate positions.
+	if (m_stepComplete && step.dt > 0.0f)
+	{
+		b2Timer timer;
+		Solve(step);
+		m_profile.solve = timer.GetMilliseconds();
+	}
+
+	// Handle TOI events.
+	if (m_continuousPhysics && step.dt > 0.0f)
+	{
+		b2Timer timer;
+		SolveTOI(step);
+		m_profile.solveTOI = timer.GetMilliseconds();
+	}
+
+	if (step.dt > 0.0f)
+	{
+		m_inv_dt0 = step.inv_dt;
+	}
+
+	if (m_flags & e_clearForces)
+	{
+		ClearForces();
+	}
+
+	m_flags &= ~e_locked;
+
+	m_profile.step = stepTimer.GetMilliseconds();
+}
+
+void b2World::ClearForces()
+{
+	for (b2Body* body = m_bodyList; body; body = body->GetNext())
+	{
+		body->m_force.SetZero();
+		body->m_torque = 0.0f;
+	}
+}
+
+struct b2WorldQueryWrapper
+{
+	bool QueryCallback(int32 proxyId)
+	{
+		b2FixtureProxy* proxy = (b2FixtureProxy*)broadPhase->GetUserData(proxyId);
+		return callback->ReportFixture(proxy->fixture);
+	}
+
+	const b2BroadPhase* broadPhase;
+	b2QueryCallback* callback;
+};
+
+void b2World::QueryAABB(b2QueryCallback* callback, const b2AABB& aabb) const
+{
+	b2WorldQueryWrapper wrapper;
+	wrapper.broadPhase = &m_contactManager.m_broadPhase;
+	wrapper.callback = callback;
+	m_contactManager.m_broadPhase.Query(&wrapper, aabb);
+}
+
+struct b2WorldRayCastWrapper
+{
+	float32 RayCastCallback(const b2RayCastInput& input, int32 proxyId)
+	{
+		void* userData = broadPhase->GetUserData(proxyId);
+		b2FixtureProxy* proxy = (b2FixtureProxy*)userData;
+		b2Fixture* fixture = proxy->fixture;
+		int32 index = proxy->childIndex;
+		b2RayCastOutput output;
+		bool hit = fixture->RayCast(&output, input, index);
+
+		if (hit)
+		{
+			float32 fraction = output.fraction;
+			b2Vec2 point = (1.0f - fraction) * input.p1 + fraction * input.p2;
+			return callback->ReportFixture(fixture, point, output.normal, fraction);
+		}
+
+		return input.maxFraction;
+	}
+
+	const b2BroadPhase* broadPhase;
+	b2RayCastCallback* callback;
+};
+
+void b2World::RayCast(b2RayCastCallback* callback, const b2Vec2& point1, const b2Vec2& point2) const
+{
+	b2WorldRayCastWrapper wrapper;
+	wrapper.broadPhase = &m_contactManager.m_broadPhase;
+	wrapper.callback = callback;
+	b2RayCastInput input;
+	input.maxFraction = 1.0f;
+	input.p1 = point1;
+	input.p2 = point2;
+	m_contactManager.m_broadPhase.RayCast(&wrapper, input);
+}
+
+void b2World::DrawShape(b2Fixture* fixture, const b2Transform& xf, const b2Color& color)
+{
+	switch (fixture->GetType())
+	{
+	case b2Shape::e_circle:
+		{
+			b2CircleShape* circle = (b2CircleShape*)fixture->GetShape();
+
+			b2Vec2 center = b2Mul(xf, circle->m_p);
+			float32 radius = circle->m_radius;
+			b2Vec2 axis = b2Mul(xf.q, b2Vec2(1.0f, 0.0f));
+
+			g_debugDraw->DrawSolidCircle(center, radius, axis, color);
+		}
+		break;
+
+	case b2Shape::e_edge:
+		{
+			b2EdgeShape* edge = (b2EdgeShape*)fixture->GetShape();
+			b2Vec2 v1 = b2Mul(xf, edge->m_vertex1);
+			b2Vec2 v2 = b2Mul(xf, edge->m_vertex2);
+			g_debugDraw->DrawSegment(v1, v2, color);
+		}
+		break;
+
+	case b2Shape::e_chain:
+		{
+			b2ChainShape* chain = (b2ChainShape*)fixture->GetShape();
+			int32 count = chain->m_count;
+			const b2Vec2* vertices = chain->m_vertices;
+
+			b2Vec2 v1 = b2Mul(xf, vertices[0]);
+			for (int32 i = 1; i < count; ++i)
+			{
+				b2Vec2 v2 = b2Mul(xf, vertices[i]);
+				g_debugDraw->DrawSegment(v1, v2, color);
+				g_debugDraw->DrawCircle(v1, 0.05f, color);
+				v1 = v2;
+			}
+		}
+		break;
+
+	case b2Shape::e_polygon:
+		{
+			b2PolygonShape* poly = (b2PolygonShape*)fixture->GetShape();
+			int32 vertexCount = poly->m_count;
+			b2Assert(vertexCount <= b2_maxPolygonVertices);
+			b2Vec2 vertices[b2_maxPolygonVertices];
+
+			for (int32 i = 0; i < vertexCount; ++i)
+			{
+				vertices[i] = b2Mul(xf, poly->m_vertices[i]);
+			}
+
+			g_debugDraw->DrawSolidPolygon(vertices, vertexCount, color);
+		}
+		break;
+            
+    default:
+        break;
+	}
+}
+
+void b2World::DrawJoint(b2Joint* joint)
+{
+	b2Body* bodyA = joint->GetBodyA();
+	b2Body* bodyB = joint->GetBodyB();
+	const b2Transform& xf1 = bodyA->GetTransform();
+	const b2Transform& xf2 = bodyB->GetTransform();
+	b2Vec2 x1 = xf1.p;
+	b2Vec2 x2 = xf2.p;
+	b2Vec2 p1 = joint->GetAnchorA();
+	b2Vec2 p2 = joint->GetAnchorB();
+
+	b2Color color(0.5f, 0.8f, 0.8f);
+
+	switch (joint->GetType())
+	{
+	case e_distanceJoint:
+		g_debugDraw->DrawSegment(p1, p2, color);
+		break;
+
+	case e_pulleyJoint:
+		{
+			b2PulleyJoint* pulley = (b2PulleyJoint*)joint;
+			b2Vec2 s1 = pulley->GetGroundAnchorA();
+			b2Vec2 s2 = pulley->GetGroundAnchorB();
+			g_debugDraw->DrawSegment(s1, p1, color);
+			g_debugDraw->DrawSegment(s2, p2, color);
+			g_debugDraw->DrawSegment(s1, s2, color);
+		}
+		break;
+
+	case e_mouseJoint:
+		// don't draw this
+		break;
+
+	default:
+		g_debugDraw->DrawSegment(x1, p1, color);
+		g_debugDraw->DrawSegment(p1, p2, color);
+		g_debugDraw->DrawSegment(x2, p2, color);
+	}
+}
+
+void b2World::DrawDebugData()
+{
+	if (g_debugDraw == NULL)
+	{
+		return;
+	}
+
+	uint32 flags = g_debugDraw->GetFlags();
+
+	if (flags & b2Draw::e_shapeBit)
+	{
+		for (b2Body* b = m_bodyList; b; b = b->GetNext())
+		{
+			const b2Transform& xf = b->GetTransform();
+			for (b2Fixture* f = b->GetFixtureList(); f; f = f->GetNext())
+			{
+				if (b->IsActive() == false)
+				{
+					DrawShape(f, xf, b2Color(0.5f, 0.5f, 0.3f));
+				}
+				else if (b->GetType() == b2_staticBody)
+				{
+					DrawShape(f, xf, b2Color(0.5f, 0.9f, 0.5f));
+				}
+				else if (b->GetType() == b2_kinematicBody)
+				{
+					DrawShape(f, xf, b2Color(0.5f, 0.5f, 0.9f));
+				}
+				else if (b->IsAwake() == false)
+				{
+					DrawShape(f, xf, b2Color(0.6f, 0.6f, 0.6f));
+				}
+				else
+				{
+					DrawShape(f, xf, b2Color(0.9f, 0.7f, 0.7f));
+				}
+			}
+		}
+	}
+
+	if (flags & b2Draw::e_jointBit)
+	{
+		for (b2Joint* j = m_jointList; j; j = j->GetNext())
+		{
+			DrawJoint(j);
+		}
+	}
+
+	if (flags & b2Draw::e_pairBit)
+	{
+		b2Color color(0.3f, 0.9f, 0.9f);
+		for (b2Contact* c = m_contactManager.m_contactList; c; c = c->GetNext())
+		{
+			//b2Fixture* fixtureA = c->GetFixtureA();
+			//b2Fixture* fixtureB = c->GetFixtureB();
+
+			//b2Vec2 cA = fixtureA->GetAABB().GetCenter();
+			//b2Vec2 cB = fixtureB->GetAABB().GetCenter();
+
+			//g_debugDraw->DrawSegment(cA, cB, color);
+		}
+	}
+
+	if (flags & b2Draw::e_aabbBit)
+	{
+		b2Color color(0.9f, 0.3f, 0.9f);
+		b2BroadPhase* bp = &m_contactManager.m_broadPhase;
+
+		for (b2Body* b = m_bodyList; b; b = b->GetNext())
+		{
+			if (b->IsActive() == false)
+			{
+				continue;
+			}
+
+			for (b2Fixture* f = b->GetFixtureList(); f; f = f->GetNext())
+			{
+				for (int32 i = 0; i < f->m_proxyCount; ++i)
+				{
+					b2FixtureProxy* proxy = f->m_proxies + i;
+					b2AABB aabb = bp->GetFatAABB(proxy->proxyId);
+					b2Vec2 vs[4];
+					vs[0].Set(aabb.lowerBound.x, aabb.lowerBound.y);
+					vs[1].Set(aabb.upperBound.x, aabb.lowerBound.y);
+					vs[2].Set(aabb.upperBound.x, aabb.upperBound.y);
+					vs[3].Set(aabb.lowerBound.x, aabb.upperBound.y);
+
+					g_debugDraw->DrawPolygon(vs, 4, color);
+				}
+			}
+		}
+	}
+
+	if (flags & b2Draw::e_centerOfMassBit)
+	{
+		for (b2Body* b = m_bodyList; b; b = b->GetNext())
+		{
+			b2Transform xf = b->GetTransform();
+			xf.p = b->GetWorldCenter();
+			g_debugDraw->DrawTransform(xf);
+		}
+	}
+}
+
+int32 b2World::GetProxyCount() const
+{
+	return m_contactManager.m_broadPhase.GetProxyCount();
+}
+
+int32 b2World::GetTreeHeight() const
+{
+	return m_contactManager.m_broadPhase.GetTreeHeight();
+}
+
+int32 b2World::GetTreeBalance() const
+{
+	return m_contactManager.m_broadPhase.GetTreeBalance();
+}
+
+float32 b2World::GetTreeQuality() const
+{
+	return m_contactManager.m_broadPhase.GetTreeQuality();
+}
+
+void b2World::ShiftOrigin(const b2Vec2& newOrigin)
+{
+	b2Assert((m_flags & e_locked) == 0);
+	if ((m_flags & e_locked) == e_locked)
+	{
+		return;
+	}
+
+	for (b2Body* b = m_bodyList; b; b = b->m_next)
+	{
+		b->m_xf.p -= newOrigin;
+		b->m_sweep.c0 -= newOrigin;
+		b->m_sweep.c -= newOrigin;
+	}
+
+	for (b2Joint* j = m_jointList; j; j = j->m_next)
+	{
+		j->ShiftOrigin(newOrigin);
+	}
+
+	m_contactManager.m_broadPhase.ShiftOrigin(newOrigin);
+}
+
+void b2World::Dump()
+{
+	if ((m_flags & e_locked) == e_locked)
+	{
+		return;
+	}
+
+	b2Log("b2Vec2 g(%.15lef, %.15lef);\n", m_gravity.x, m_gravity.y);
+	b2Log("m_world->SetGravity(g);\n");
+
+	b2Log("b2Body** bodies = (b2Body**)b2Alloc(%d * sizeof(b2Body*));\n", m_bodyCount);
+	b2Log("b2Joint** joints = (b2Joint**)b2Alloc(%d * sizeof(b2Joint*));\n", m_jointCount);
+	int32 i = 0;
+	for (b2Body* b = m_bodyList; b; b = b->m_next)
+	{
+		b->m_islandIndex = i;
+		b->Dump();
+		++i;
+	}
+
+	i = 0;
+	for (b2Joint* j = m_jointList; j; j = j->m_next)
+	{
+		j->m_index = i;
+		++i;
+	}
+
+	// First pass on joints, skip gear joints.
+	for (b2Joint* j = m_jointList; j; j = j->m_next)
+	{
+		if (j->m_type == e_gearJoint)
+		{
+			continue;
+		}
+
+		b2Log("{\n");
+		j->Dump();
+		b2Log("}\n");
+	}
+
+	// Second pass on joints, only gear joints.
+	for (b2Joint* j = m_jointList; j; j = j->m_next)
+	{
+		if (j->m_type != e_gearJoint)
+		{
+			continue;
+		}
+
+		b2Log("{\n");
+		j->Dump();
+		b2Log("}\n");
+	}
+
+	b2Log("b2Free(joints);\n");
+	b2Log("b2Free(bodies);\n");
+	b2Log("joints = NULL;\n");
+	b2Log("bodies = NULL;\n");
+}