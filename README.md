--- conflicted
+++ resolved
@@ -54,7 +54,6 @@
 - Results are in the build sub-folder
 - On Windows you can open box2d.sln
 
-<<<<<<< HEAD
 ## Building Box2D - Using vcpkg
 
 You can download and install Box2D using the [vcpkg](https://github.com/Microsoft/vcpkg) dependency manager:
@@ -67,8 +66,6 @@
 
 The Box2D port in vcpkg is kept up to date by Microsoft team members and community contributors. If the version is out of date, please [create an issue or pull request](https://github.com/Microsoft/vcpkg) on the vcpkg repository.
 
-=======
->>>>>>> d2623f9b
 ## Building for Xcode
 - Install [CMake](https://cmake.org)
 - Add Cmake to the path in .zprofile (the default Terminal shell is zsh)
